--- conflicted
+++ resolved
@@ -25,9 +25,6 @@
 impl Distribution for Uniform {
     type Item = f64;
 
-<<<<<<< HEAD
-    #[inline]
-=======
     fn mean(&self) -> f64 { (self.a + self.b) / 2.0 }
 
     fn var(&self) -> f64 { (self.b - self.a).powi(2) / 12.0 }
@@ -44,7 +41,7 @@
 
     fn entropy(&self) -> f64 { (self.b - self.a).ln() }
 
->>>>>>> 8249f916
+    #[inline]
     fn cdf(&self, x: f64) -> f64 {
         if x <= self.a {
             0.0
